--- conflicted
+++ resolved
@@ -22,7 +22,6 @@
 import traceback
 from collections import defaultdict
 from functools import wraps
-<<<<<<< HEAD
 from typing import (
     TYPE_CHECKING,
     Any,
@@ -33,9 +32,6 @@
     TypedDict,
     TypeVar,
 )
-=======
-from typing import TYPE_CHECKING
->>>>>>> b4a634a4
 
 import mediafile
 
@@ -43,7 +39,6 @@
 from beets import logging
 
 if TYPE_CHECKING:
-<<<<<<< HEAD
     from collections.abc import Iterable
 
     from confuse import ConfigView
@@ -52,9 +47,6 @@
     from beets.dbcore import Query
     from beets.library import Album, Item, Library
     from beets.ui import Subcommand
-=======
-    from beets.autotag.hooks import AlbumInfo, TrackInfo
->>>>>>> b4a634a4
 
 
 PLUGIN_NAMESPACE = "beetsplug"
@@ -358,11 +350,8 @@
             )
 
 
-<<<<<<< HEAD
-_instances: dict[Type[BeetsPlugin], BeetsPlugin] = {}
-=======
+
 _instances: dict[type[BeetsPlugin], BeetsPlugin] = {}
->>>>>>> b4a634a4
 
 
 def find_plugins() -> list[BeetsPlugin]:
@@ -479,16 +468,12 @@
         yield from plugin.item_candidates(item, artist, title)
 
 
-<<<<<<< HEAD
-def album_for_id(album_id: str) -> Iterable[AlbumInfo]:
-    """Get AlbumInfo objects for a given ID string."""
-=======
+
 def album_for_id(_id: str) -> AlbumInfo | None:
     """Get AlbumInfo object for the given ID string.
 
     A single ID can yield just a single album, so we return the first match.
     """
->>>>>>> b4a634a4
     for plugin in find_plugins():
         if info := plugin.album_for_id(_id):
             send("albuminfo_received", info=info)
@@ -496,17 +481,12 @@
 
     return None
 
-<<<<<<< HEAD
-def track_for_id(track_id: str) -> Iterable[TrackInfo]:
-    """Get TrackInfo objects for a given ID string."""
-=======
 
 def track_for_id(_id: str) -> TrackInfo | None:
     """Get TrackInfo object for the given ID string.
 
     A single ID can yield just a single track, so we return the first match.
     """
->>>>>>> b4a634a4
     for plugin in find_plugins():
         if info := plugin.track_for_id(_id):
             send("trackinfo_received", info=info)
